"use client";

import { useEffect, useState, useRef, Suspense } from "react";
import { useSearchParams } from "next/navigation";
import { supabase } from "@/lib/supabaseClient";
import { WaypointPath } from "@/lib/types";
import { Card, CardContent, CardHeader, CardTitle } from "@/components/ui/card";
import { Button } from "@/components/ui/button";
import { Skeleton } from "@/components/ui/skeleton";
import {
  Upload,
  Satellite,
  Wifi,
  WifiOff,
  MapPin,
  Navigation,
} from "lucide-react";
import mapboxgl from "mapbox-gl";
import "mapbox-gl/dist/mapbox-gl.css";
import mqtt, { MqttClient } from "mqtt";

// MQTT State Types
type MqttStatus = "disconnected" | "connecting" | "connected" | "error";

interface RoverLocation {
  lat: number;
  long: number;
}

// MQTT Hook for this component
function useMqtt() {
  const [mqttStatus, setMqttStatus] = useState<MqttStatus>("disconnected");
  const [mqttClient, setMqttClient] = useState<MqttClient | null>(null);
  const [roverLocation, setRoverLocation] = useState<RoverLocation | null>(
    null
  );

  const connectToMqtt = () => {
    if (mqttStatus === "connected" || mqttStatus === "connecting") return;

    setMqttStatus("connecting");

    const client: MqttClient = mqtt.connect(
      "wss://mqtt-dashboard.com:8884/mqtt"
    );

    client.on("connect", () => {
      console.log("✅ Connected to MQTT broker");
      setMqttStatus("connected");
      setMqttClient(client);

      // Subscribe to rover location topic
      client.subscribe("jumpstart/rover_location", (err) => {
        if (err) {
          console.error("❌ Subscription error:", err);
          setMqttStatus("error");
        } else {
          console.log("📡 Subscribed to jumpstart/rover_location");
        }
      });
    });

    client.on("message", (topic, message) => {
      console.log(`📥 Topic: ${topic}, Message: ${message.toString()}`);

      try {
        const data = JSON.parse(message.toString());
        if (data.lat && data.long) {
          console.log(`📍 Rover location update: ${data.lat}, ${data.long}`);
          setRoverLocation({ lat: data.lat, long: data.long });
        }
      } catch (error) {
        console.log("📥 Message is not JSON or doesn't contain location data");
      }
    });

    client.on("error", (err) => {
      console.error("❌ MQTT Error:", err);
      setMqttStatus("error");
    });

    client.on("close", () => {
      console.log("🔌 MQTT connection closed");
      setMqttStatus("disconnected");
      setMqttClient(null);
    });
  };

  const disconnectFromMqtt = () => {
    if (mqttClient && mqttStatus === "connected") {
      mqttClient.end();
      setMqttStatus("disconnected");
      setMqttClient(null);
    }
  };

  const uploadWaypoints = (waypoints: any[]) => {
    if (!mqttClient || mqttStatus !== "connected") {
      console.error("MQTT not connected");
      return;
    }

    const coordinates = waypoints.map((waypoint) => ({
      name: waypoint.name,
      lat: waypoint.lat,
      long: waypoint.long,
      order_index: waypoint.order_index,
    }));

    const payload = JSON.stringify(coordinates);
    mqttClient.publish("jumpstart/rover_waypoints", payload, (err) => {
      if (err) {
        console.error("❌ Failed to publish waypoints:", err);
      } else {
        console.log("✅ Waypoints uploaded successfully");
      }
    });
  };

  useEffect(() => {
    return () => {
      if (mqttClient && mqttClient.connected) {
        mqttClient.end();
      }
    };
  }, [mqttClient]);

  return {
    mqttStatus,
    mqttClient,
    roverLocation,
    connectToMqtt,
    disconnectFromMqtt,
    uploadWaypoints,
  };
}

// Map component to display waypoints and path using Mapbox
function WaypointMap({
  waypoints,
  roverLocation,
}: {
  waypoints: any[];
  roverLocation?: RoverLocation | null;
}) {
  const mapContainerRef = useRef<HTMLDivElement>(null);
  const mapRef = useRef<mapboxgl.Map | null>(null);
  const waypointMarkersRef = useRef<mapboxgl.Marker[]>([]);
  const pathLineRef = useRef<mapboxgl.GeoJSONSource | null>(null);
  const roverMarkerRef = useRef<mapboxgl.Marker | null>(null);

  useEffect(() => {
    if (!mapContainerRef.current || waypoints.length === 0) return;

    // Calculate center from waypoints
    const lats = waypoints.map((w) => w.lat);
    const longs = waypoints.map((w) => w.long);
    const centerLat = (Math.min(...lats) + Math.max(...lats)) / 2;
    const centerLong = (Math.min(...longs) + Math.max(...longs)) / 2;

    mapboxgl.accessToken = process.env.NEXT_PUBLIC_MAPBOX_KEY!;

    mapRef.current = new mapboxgl.Map({
      container: mapContainerRef.current,
      style: "mapbox://styles/mapbox/satellite-streets-v12",
      center: [centerLong, centerLat],
      zoom: 18,
      interactive: false, // Make it non-interactive as requested
    });

    // Wait for style to load before adding path layer
    mapRef.current.once("style.load", () => {
      // Add path line source
      if (mapRef.current && !mapRef.current.getSource("path-line")) {
        mapRef.current.addSource("path-line", {
          type: "geojson",
          data: {
            type: "Feature",
            properties: {},
            geometry: { type: "LineString", coordinates: [] },
          },
        });
      }

      // Add path line layer
      if (mapRef.current && !mapRef.current.getLayer("path-line-layer")) {
        mapRef.current.addLayer({
          id: "path-line-layer",
          type: "line",
          source: "path-line",
          layout: { "line-join": "round", "line-cap": "round" },
          paint: {
            "line-color": "#3B82F6",
            "line-width": 4,
            "line-opacity": 0.9,
            "line-dasharray": [2, 2],
          },
        });
      }

      pathLineRef.current = mapRef.current
        ? (mapRef.current.getSource("path-line") as mapboxgl.GeoJSONSource)
        : null;

      updateMapWaypoints();

      // Auto-fit all waypoints with padding
      if (waypoints.length > 0 && mapRef.current) {
        const bounds = new mapboxgl.LngLatBounds();
        waypoints.forEach((waypoint) => {
          bounds.extend([waypoint.long, waypoint.lat]);
        });

        // Add padding to bounds for better visibility
        const padding = 50; // pixels
        mapRef.current.fitBounds(bounds, {
          padding: padding,
          duration: 0, // No animation
          maxZoom: 20, // Prevent zooming in too far
        });
      }
    });

    return () => {
      mapRef.current?.remove();
    };
  }, [waypoints]);

  const updateMapWaypoints = () => {
    if (!mapRef.current || !waypoints.length) return;

    // Clear existing waypoint markers
    waypointMarkersRef.current.forEach((marker) => marker.remove());
    waypointMarkersRef.current = [];

    // Add waypoint markers
    waypoints.forEach((waypoint, index) => {
      const markerElement = document.createElement("div");
      markerElement.className = "waypoint-marker";
      markerElement.innerHTML = `
        <div class="relative">
          <div class="w-6 h-6 bg-blue-600 border-2 border-white rounded-full flex items-center justify-center text-white text-xs font-bold shadow-lg">
            ${index + 1}
          </div>
          <div class="absolute -top-6 left-1/2 transform -translate-x-1/2 bg-gray-800 text-white text-xs px-2 py-1 rounded whitespace-nowrap">
            ${waypoint.name}
          </div>
        </div>
      `;

      const marker = new mapboxgl.Marker({
        element: markerElement,
      })
        .setLngLat([waypoint.long, waypoint.lat])
        .addTo(mapRef.current!);

      waypointMarkersRef.current.push(marker);
    });

    // Update path line
    const coords = [...waypoints]
      .sort((a, b) => a.order_index - b.order_index)
      .map((wp) => [wp.long, wp.lat]);

    const pathSource = mapRef.current.getSource(
      "path-line"
    ) as mapboxgl.GeoJSONSource;
    if (pathSource) {
      const lineData = {
        type: "Feature",
        properties: {},
        geometry: { type: "LineString", coordinates: coords },
      };
      pathSource.setData(lineData as any);
    }
  };

  // Update rover marker when location changes
  useEffect(() => {
    if (!mapRef.current) return;

    // Remove existing rover marker
    if (roverMarkerRef.current) {
      roverMarkerRef.current.remove();
      roverMarkerRef.current = null;
    }

    // Add new rover marker if location exists
    if (roverLocation) {
      const roverElement = document.createElement("div");
      roverElement.className = "rover-marker";
      roverElement.innerHTML = `
        <div class="relative">
          <div class="w-8 h-8 bg-red-600 border-2 border-white rounded-full flex items-center justify-center text-white text-sm font-bold shadow-lg animate-pulse">
            <Navigation className="h-4 w-4" />
          </div>
          <div class="absolute -top-6 left-1/2 transform -translate-x-1/2 bg-red-800 text-white text-xs px-2 py-1 rounded whitespace-nowrap">
            Rover
          </div>
        </div>
      `;

      roverMarkerRef.current = new mapboxgl.Marker({
        element: roverElement,
      })
        .setLngLat([roverLocation.long, roverLocation.lat])
        .addTo(mapRef.current);
    }
  }, [roverLocation]);

  // Cleanup rover marker on unmount
  useEffect(() => {
    return () => {
      if (roverMarkerRef.current) {
        roverMarkerRef.current.remove();
      }
    };
  }, []);

  if (waypoints.length === 0) return null;

  return (
    <div className="w-full h-[500px] rounded-lg border overflow-hidden">
      <div ref={mapContainerRef} className="w-full h-full" />
    </div>
  );
}

<<<<<<< HEAD
// Separate component that uses useSearchParams
function NavigatePageContent() {
=======
// Separate component to handle search params
function NavigationContent() {
>>>>>>> 95612db5
  const searchParams = useSearchParams();
  const pathId = searchParams.get("path");
  const [waypointPath, setWaypointPath] = useState<WaypointPath | null>(null);
  const [loading, setLoading] = useState(true);
  const [error, setError] = useState<string | null>(null);

  // MQTT functionality
  const {
    mqttStatus,
    roverLocation,
    connectToMqtt,
    disconnectFromMqtt,
    uploadWaypoints,
  } = useMqtt();

  useEffect(() => {
    if (!pathId) {
      setError("No path ID provided");
      setLoading(false);
      return;
    }

    fetchWaypointPath(pathId);
  }, [pathId]);

  const fetchWaypointPath = async (id: string) => {
    try {
      setLoading(true);
      setError(null);

      // First, fetch the waypoint path
      const { data: pathData, error: pathError } = await supabase
        .from("waypoint_paths")
        .select("*")
        .eq("id", id)
        .single();

      if (pathError) {
        throw new Error(`Error fetching path: ${pathError.message}`);
      }

      if (!pathData) {
        throw new Error("Path not found");
      }

      // Then, fetch the waypoints for this path
      const { data: waypointsData, error: waypointsError } = await supabase
        .from("waypoints")
        .select("*")
        .eq("path_id", id)
        .order("order_index", { ascending: true });

      if (waypointsError) {
        throw new Error(`Error fetching waypoints: ${waypointsError.message}`);
      }

      // Combine the data
      const completePath: WaypointPath = {
        ...pathData,
        waypoints: waypointsData || [],
      };

      setWaypointPath(completePath);
    } catch (err) {
      setError(err instanceof Error ? err.message : "An error occurred");
    } finally {
      setLoading(false);
    }
  };

  if (loading) {
    return (
      <div className="container mx-auto p-6 space-y-6">
        <Skeleton className="h-8 w-64" />
        <div className="grid gap-4">
          <Skeleton className="h-96 w-full" />
          <Skeleton className="h-24 w-full" />
        </div>
      </div>
    );
  }

  if (error) {
    return (
      <div className="container mx-auto p-6">
        <Card className="border-red-200 bg-red-50">
          <CardHeader>
            <CardTitle className="text-red-800">Error</CardTitle>
          </CardHeader>
          <CardContent>
            <p className="text-red-700">{error}</p>
            <Button
              onClick={() => window.history.back()}
              className="mt-4"
              variant="outline"
            >
              Go Back
            </Button>
          </CardContent>
        </Card>
      </div>
    );
  }

  if (!waypointPath) {
    return (
      <div className="container mx-auto p-6">
        <Card>
          <CardHeader>
            <CardTitle>No Path Found</CardTitle>
          </CardHeader>
          <CardContent>
            <p>The requested waypoint path could not be found.</p>
            <Button
              onClick={() => window.history.back()}
              className="mt-4"
              variant="outline"
            >
              Go Back
            </Button>
          </CardContent>
        </Card>
      </div>
    );
  }

  return (
    <div className="container mx-auto p-6 space-y-6">
      <div className="flex items-center justify-between">
        <div>
          <h1 className="text-3xl font-bold">
            Navigation: {waypointPath.name}
          </h1>
          <p className="text-sm text-gray-500 mt-1">
            Created: {new Date(waypointPath.created_at).toLocaleDateString()}
          </p>
        </div>
        <div className="flex gap-2">
          <Button
            variant="outline"
            onClick={
              mqttStatus === "connected" ? disconnectFromMqtt : connectToMqtt
            }
            disabled={mqttStatus === "connecting"}
            className="flex items-center gap-2"
          >
            {mqttStatus === "connecting" && (
              <div className="animate-spin rounded-full h-4 w-4 border-b-2 border-gray-900"></div>
            )}
            {mqttStatus === "connected" && (
              <Wifi className="h-4 w-4 text-green-600" />
            )}
            {mqttStatus === "error" && (
              <WifiOff className="h-4 w-4 text-red-600" />
            )}
            {mqttStatus === "disconnected" && <WifiOff className="h-4 w-4" />}
            {mqttStatus === "connected" ? "Disconnect" : "Connect"}
          </Button>

          <Button
            variant="outline"
            onClick={() => uploadWaypoints(waypointPath.waypoints)}
            disabled={mqttStatus !== "connected"}
            className="flex items-center gap-2"
          >
            <Upload className="h-4 w-4" />
            Upload Waypoints
          </Button>

          {roverLocation && (
            <div className="flex items-center gap-2 px-3 py-2 border rounded-lg bg-blue-50 text-blue-700">
              <MapPin className="h-4 w-4" />
              <span className="text-sm font-medium">
                Rover: {roverLocation.lat.toFixed(6)},{" "}
                {roverLocation.long.toFixed(6)}
              </span>
            </div>
          )}

          <Button variant="outline" onClick={() => window.history.back()}>
            Back
          </Button>
        </div>
      </div>

      {/* Map Section */}
      <Card>
        <CardHeader>
          <CardTitle>Path Map</CardTitle>
        </CardHeader>
        <CardContent>
          <WaypointMap
            waypoints={waypointPath.waypoints}
            roverLocation={roverLocation}
          />
        </CardContent>
      </Card>

      {/* MQTT Status Section */}
      <Card>
        <CardHeader>
          <CardTitle className="flex items-center gap-2">
            <Satellite className="h-5 w-5" />
            MQTT Status & Rover Tracking
          </CardTitle>
        </CardHeader>
        <CardContent>
          <div className="grid grid-cols-1 md:grid-cols-2 gap-4">
            {/* Connection Status */}
            <div className="space-y-3">
              <h3 className="font-medium text-sm text-gray-700">
                Connection Status
              </h3>
              <div className="flex items-center gap-2">
                <div
                  className={`w-3 h-3 rounded-full ${
                    mqttStatus === "connected"
                      ? "bg-green-500"
                      : mqttStatus === "connecting"
                      ? "bg-yellow-500"
                      : mqttStatus === "error"
                      ? "bg-red-500"
                      : "bg-gray-400"
                  }`}
                />
                <span className="text-sm capitalize">{mqttStatus}</span>
              </div>
              <p className="text-xs text-gray-500">
                {mqttStatus === "connected"
                  ? "Connected to MQTT broker and listening for rover updates"
                  : mqttStatus === "connecting"
                  ? "Establishing connection..."
                  : mqttStatus === "error"
                  ? "Connection failed. Check broker settings."
                  : "Not connected. Click Connect to enable MQTT functionality."}
              </p>
            </div>

            {/* Rover Location */}
            <div className="space-y-3">
              <h3 className="font-medium text-sm text-gray-700">
                Rover Location
              </h3>
              {roverLocation ? (
                <div className="space-y-2">
                  <div className="flex items-center gap-2 text-sm">
                    <MapPin className="h-4 w-4 text-blue-600" />
                    <span>Lat: {roverLocation.lat.toFixed(6)}</span>
                  </div>
                  <div className="flex items-center gap-2 text-sm">
                    <MapPin className="h-4 w-4 text-blue-600" />
                    <span>Long: {roverLocation.long.toFixed(6)}</span>
                  </div>
                  <p className="text-xs text-green-600">
                    ✓ Receiving live updates
                  </p>
                </div>
              ) : (
                <div className="text-sm text-gray-500">
                  <p>No location data received</p>
                  <p className="text-xs mt-1">
                    Rover location will appear here when connected and receiving
                    updates
                  </p>
                </div>
              )}
            </div>
          </div>
        </CardContent>
      </Card>

      <Card>
        <CardHeader>
          <CardTitle>Waypoints ({waypointPath.waypoints.length})</CardTitle>
        </CardHeader>
        <CardContent>
          {waypointPath.waypoints.length === 0 ? (
            <p className="text-gray-500 text-center py-4">
              No waypoints found for this path.
            </p>
          ) : (
            <div className="space-y-3">
              {waypointPath.waypoints.map((waypoint, index) => (
                <div
                  key={waypoint.id}
                  className="flex items-center justify-between p-3 border rounded-lg"
                >
                  <div className="flex items-center gap-3">
                    <div className="w-8 h-8 bg-blue-100 text-blue-600 rounded-full flex items-center justify-center text-sm font-medium">
                      {index + 1}
                    </div>
                    <div>
                      <p className="font-medium">{waypoint.name}</p>
                      <p className="text-sm text-gray-500">
                        Lat: {waypoint.lat.toFixed(6)}, Long:{" "}
                        {waypoint.long.toFixed(6)}
                      </p>
                    </div>
                  </div>
                  <div className="text-sm text-gray-500">
                    Order: {waypoint.order_index}
                  </div>
                </div>
              ))}
            </div>
          )}
        </CardContent>
      </Card>
    </div>
  );
}

<<<<<<< HEAD
// Loading fallback component
function NavigatePageFallback() {
  return (
    <div className="container mx-auto p-6 space-y-6">
      <Skeleton className="h-8 w-64" />
      <div className="grid gap-4">
        <Skeleton className="h-96 w-full" />
        <Skeleton className="h-24 w-full" />
      </div>
    </div>
  );
}

// Main export with Suspense boundary
export default function NavigatePage() {
  return (
    <Suspense fallback={<NavigatePageFallback />}>
      <NavigatePageContent />
=======
// Main page component with Suspense boundary
export default function NavigatePage() {
  return (
    <Suspense
      fallback={
        <div className="container mx-auto p-6 space-y-6">
          <Skeleton className="h-8 w-64" />
          <div className="grid gap-4">
            <Skeleton className="h-96 w-full" />
            <Skeleton className="h-24 w-full" />
          </div>
        </div>
      }
    >
      <NavigationContent />
>>>>>>> 95612db5
    </Suspense>
  );
}<|MERGE_RESOLUTION|>--- conflicted
+++ resolved
@@ -326,13 +326,8 @@
   );
 }
 
-<<<<<<< HEAD
-// Separate component that uses useSearchParams
-function NavigatePageContent() {
-=======
 // Separate component to handle search params
 function NavigationContent() {
->>>>>>> 95612db5
   const searchParams = useSearchParams();
   const pathId = searchParams.get("path");
   const [waypointPath, setWaypointPath] = useState<WaypointPath | null>(null);
@@ -645,26 +640,6 @@
   );
 }
 
-<<<<<<< HEAD
-// Loading fallback component
-function NavigatePageFallback() {
-  return (
-    <div className="container mx-auto p-6 space-y-6">
-      <Skeleton className="h-8 w-64" />
-      <div className="grid gap-4">
-        <Skeleton className="h-96 w-full" />
-        <Skeleton className="h-24 w-full" />
-      </div>
-    </div>
-  );
-}
-
-// Main export with Suspense boundary
-export default function NavigatePage() {
-  return (
-    <Suspense fallback={<NavigatePageFallback />}>
-      <NavigatePageContent />
-=======
 // Main page component with Suspense boundary
 export default function NavigatePage() {
   return (
@@ -680,7 +655,6 @@
       }
     >
       <NavigationContent />
->>>>>>> 95612db5
     </Suspense>
   );
 }